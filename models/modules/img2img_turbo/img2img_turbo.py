--- conflicted
+++ resolved
@@ -231,8 +231,7 @@
         return x
 
     def compute_feats(self, input, extract_layer_ids=[]):
-<<<<<<< HEAD
-=======
+
         # caption_tokens = self.tokenizer(
         #     #self.prompt,  # XXX: set externally
         #     prompt,
@@ -241,7 +240,7 @@
         #     truncation=True,
         #     return_tensors="pt",
         # ).input_ids.cuda()
->>>>>>> ad0d99db
+
 
         # deterministic forward
         encoded_control = (
